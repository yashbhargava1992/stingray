"""
Definition of :class:`Lightcurve`.

:class:`Lightcurve` is used to create light curves out of photon counting data
or to save existing light curves in a class that's easy to use.
"""

<<<<<<< HEAD
__all__ = ["Lightcurve"]

=======
>>>>>>> d2c8b896
import numpy as np
import stingray.utils as utils

class Lightcurve(object):
    def __init__(self, time, counts):
        """
<<<<<<< HEAD
        Make a light curve object from an array of time stamps and an
        array of counts.
=======
        Make a light curve object, either from an array of time stamps and an
        array of counts, or from a list of photon arrival times.
>>>>>>> d2c8b896

        Parameters
        ----------
        time: iterable
            A list or array of time stamps for a light curve

        counts: iterable, optional, default None
            A list or array of the counts in each bin corresponding to the
            bins defined in `time` (note: **not** the count rate, i.e.
            counts/second, but the counts/bin).


        Attributes
        ----------
        time: numpy.ndarray
            The array of midpoints of time bins

        counts: numpy.ndarray
            The counts per bin corresponding to the bins in `time`.

        countrate: numpy.ndarray
            The counts per second in each of the bins defined in `time`.

        ncounts: int
            The number of data points in the light curve.

        dt: float
            The time resolution of the light curve.

        tseg: float
            The total duration of the light curve.

        tstart: float
            The start time of the light curve.

        """

<<<<<<< HEAD
        self.time = np.asarray(time)
        self.counts = np.asarray(counts)
        self.ncounts = self.counts.shape[0]
        self.dt = time[1] - time[0]
        self.countrate = self.counts/self.dt
        self.tseg = self.time[-1] - self.time[0] + self.dt
        self.tstart = self.time[0]-0.5*self.dt

    @staticmethod
    def make_lightcurve(toa, dt, tseg=None, tstart=None):
=======
        if counts is None:
            ### TOA has a list of photon times of arrival
            assert dt is not None, "dt must have a non-zero value"

            self.ncounts = np.asarray(time).shape[0]
            self.tstart = tstart
            self.makeLightcurve(time, dt, tseg=tseg)
            
        else:
            self.time = np.asarray(time)
            self.counts = np.asarray(counts)
            self.ncounts = self.counts.shape[0]
            self.res = time[1] - time[0]
            self.countrate = self.counts/self.res
            self.tseg = self.time[-1] - self.time[0] + self.res

    def makeLightcurve(self, time, dt, tseg=None):
>>>>>>> d2c8b896
        """
        Make a light curve out of photon arrival times.

        Parameters
        ----------
        toa: iterable
            list of photon arrival times

        dt: float
            time resolution of the light curve (the bin width)

        tseg: float, optional, default None
            The total duration of the light curve.
            If this is `None`, then the total duration of the light curve will
            be the interval between the arrival between the first and the last
            photon in `toa`.

                **Note**: If tseg is not divisible by dt (i.e. if tseg/dt is not
                an integer number), then the last fractional bin will be
                dropped!

        tstart: float, optional, default None
            The start time of the light curve.
            If this is None, the arrival time of the first photon will be used
            as the start time of the light curve.

        Returns
        -------
        lc: :class:`Lightcurve` object
            A light curve object with the binned light curve

        """

        ## tstart is an optional parameter to set a starting time for
        ## the light curve in case this does not coincide with the first photon
        if tstart is None:
            ## if tstart is not set, assume light curve starts with first photon
            tstart = toa[0]

        ## compute the number of bins in the light curve
        ## for cases where tseg/dt are not integer, computer one
        ## last time bin more that we have to subtract in the end
        if tseg is None:
            tseg = toa[-1] - toa[0]

        print("tseg: " + str(tseg))

        timebin = np.int(tseg/dt)
        print("timebin:  " + str(timebin))

        tend = tstart + timebin*dt

        counts, histbins = np.histogram(toa, bins=timebin, range=[tstart, tend])

        dt = histbins[1]-histbins[0]

        time = histbins[:-1]+0.5*dt

        counts = np.asarray(counts)

        return Lightcurve(time, counts)


    def rebin_lightcurve(self, dt_new, method='sum'):
        """
<<<<<<< HEAD
        Rebin the light curve to a new time resolution. While the new
        resolution need not be an integer multiple of the previous time
        resolution, be aware that if it is not, the last bin will be cut
        off by the fraction left over by the integer division.
=======
        ### calculate number of bins in new light curve
        nbins = np.floor(self.tseg/newres)+1
        self.binres = self.tseg/nbins
        print("New time resolution is: " + str(self.binres))
>>>>>>> d2c8b896

        Parameters
        ----------
        dt_new: float
            The new time resolution of the light curve. Must be larger than
            the time resolution of the old light curve!

        method: {"sum" | "mean" | "average"}, optional, default "sum"
            This keyword argument sets whether the counts in the new bins
            should be summed or averaged.


        Returns
        -------
        lc_new: :class:`Lightcurve` object
            The :class:`Lightcurve` object with the new, binned light curve.
        """
        assert dt_new >= self.dt, "New time resolution must be larger than " \
                                  "old time resolution!"

        bin_time, bin_counts, _ = utils.rebin_data(self.time,
                                                   self.counts,
                                                   dt_new, method)

        lc_new = Lightcurve(bin_time, bin_counts)
        return lc_new

<|MERGE_RESOLUTION|>--- conflicted
+++ resolved
@@ -5,24 +5,16 @@
 or to save existing light curves in a class that's easy to use.
 """
 
-<<<<<<< HEAD
 __all__ = ["Lightcurve"]
 
-=======
->>>>>>> d2c8b896
 import numpy as np
 import stingray.utils as utils
 
 class Lightcurve(object):
     def __init__(self, time, counts):
         """
-<<<<<<< HEAD
         Make a light curve object from an array of time stamps and an
         array of counts.
-=======
-        Make a light curve object, either from an array of time stamps and an
-        array of counts, or from a list of photon arrival times.
->>>>>>> d2c8b896
 
         Parameters
         ----------
@@ -60,7 +52,6 @@
 
         """
 
-<<<<<<< HEAD
         self.time = np.asarray(time)
         self.counts = np.asarray(counts)
         self.ncounts = self.counts.shape[0]
@@ -71,25 +62,7 @@
 
     @staticmethod
     def make_lightcurve(toa, dt, tseg=None, tstart=None):
-=======
-        if counts is None:
-            ### TOA has a list of photon times of arrival
-            assert dt is not None, "dt must have a non-zero value"
 
-            self.ncounts = np.asarray(time).shape[0]
-            self.tstart = tstart
-            self.makeLightcurve(time, dt, tseg=tseg)
-            
-        else:
-            self.time = np.asarray(time)
-            self.counts = np.asarray(counts)
-            self.ncounts = self.counts.shape[0]
-            self.res = time[1] - time[0]
-            self.countrate = self.counts/self.res
-            self.tseg = self.time[-1] - self.time[0] + self.res
-
-    def makeLightcurve(self, time, dt, tseg=None):
->>>>>>> d2c8b896
         """
         Make a light curve out of photon arrival times.
 
@@ -155,17 +128,10 @@
 
     def rebin_lightcurve(self, dt_new, method='sum'):
         """
-<<<<<<< HEAD
         Rebin the light curve to a new time resolution. While the new
         resolution need not be an integer multiple of the previous time
         resolution, be aware that if it is not, the last bin will be cut
         off by the fraction left over by the integer division.
-=======
-        ### calculate number of bins in new light curve
-        nbins = np.floor(self.tseg/newres)+1
-        self.binres = self.tseg/nbins
-        print("New time resolution is: " + str(self.binres))
->>>>>>> d2c8b896
 
         Parameters
         ----------
